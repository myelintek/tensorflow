#  Copyright 2015-present The Scikit Flow Authors. All Rights Reserved.
#
#  Licensed under the Apache License, Version 2.0 (the "License");
#  you may not use this file except in compliance with the License.
#  You may obtain a copy of the License at
#
#   http://www.apache.org/licenses/LICENSE-2.0
#
#  Unless required by applicable law or agreed to in writing, software
#  distributed under the License is distributed on an "AS IS" BASIS,
#  WITHOUT WARRANTIES OR CONDITIONS OF ANY KIND, either express or implied.
#  See the License for the specific language governing permissions and
#  limitations under the License.
from __future__ import absolute_import
from __future__ import division
from __future__ import print_function

from sklearn import datasets, metrics
from sklearn.cross_validation import train_test_split

from tensorflow.contrib import learn


iris = datasets.load_iris()
X_train, X_test, y_train, y_test = train_test_split(iris.data,
                                                    iris.target,
                                                    test_size=0.2,
                                                    random_state=42)

X_train, X_val, y_train, y_val = train_test_split(X_train, y_train,
                                                  test_size=0.2, random_state=42)
<<<<<<< HEAD
val_monitor = learn.monitors.ValidationMonitor(X_val, y_val,
                                                early_stopping_rounds=200,
                                                n_classes=3)
=======
val_monitor = skflow.monitors.ValidationMonitor(X_val, y_val,
                                                early_stopping_rounds=200)
>>>>>>> d1509611

# classifier with early stopping on training data
classifier1 = learn.TensorFlowDNNClassifier(hidden_units=[10, 20, 10],
                                             n_classes=3, steps=2000)
classifier1.fit(X_train, y_train, logdir='/tmp/iris_model/')
score1 = metrics.accuracy_score(y_test, classifier1.predict(X_test))

# classifier with early stopping on validation data
classifier2 = learn.TensorFlowDNNClassifier(hidden_units=[10, 20, 10],
                                             n_classes=3, steps=2000)
classifier2.fit(X_train, y_train, val_monitor, logdir='/tmp/iris_model_val/')
score2 = metrics.accuracy_score(y_test, classifier2.predict(X_test))

# in many applications, the score is improved by using early stopping on val data
print(score2 > score1)<|MERGE_RESOLUTION|>--- conflicted
+++ resolved
@@ -29,14 +29,9 @@
 
 X_train, X_val, y_train, y_val = train_test_split(X_train, y_train,
                                                   test_size=0.2, random_state=42)
-<<<<<<< HEAD
 val_monitor = learn.monitors.ValidationMonitor(X_val, y_val,
-                                                early_stopping_rounds=200,
-                                                n_classes=3)
-=======
-val_monitor = skflow.monitors.ValidationMonitor(X_val, y_val,
-                                                early_stopping_rounds=200)
->>>>>>> d1509611
+                                               early_stopping_rounds=200,
+                                               n_classes=3)
 
 # classifier with early stopping on training data
 classifier1 = learn.TensorFlowDNNClassifier(hidden_units=[10, 20, 10],
